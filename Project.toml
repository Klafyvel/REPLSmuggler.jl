name = "REPLSmuggler"
uuid = "ad7bff83-59f0-4382-9fe5-c2ac8aa77434"
authors = ["Hugo Levy-Falk <hugo@klafyvel.me> and contributors"]
version = "0.6.0"

[deps]
AbstractTrees = "1520ce14-60c1-5f80-bbc7-55ef81b5835c"
BaseDirs = "18cc8868-cbac-4acf-b575-c8ff214dc66f"
JuliaSyntax = "70703baa-626e-46a2-a12c-08ffd08c73b4"
MsgPack = "99f44e22-a591-53d1-9472-aa23ef4bd671"
REPL = "3fa0cd96-eef1-5676-8a61-b3b8758bbffb"
Sockets = "6462fe0b-24de-5631-8697-dd941f90decc"

[weakdeps]
JET = "c3a54625-cd67-489e-a8e7-0a5a0ff4e31b"

[extensions]
JETExt = "JET"

[compat]
AbstractTrees = "0.4"
Aqua = "0.8"
BaseDirs = "1"
<<<<<<< HEAD
JET = "0.9, 0.10"
JuliaSyntax = "0.4"
=======
JET = "0.9"
JuliaSyntax = "0.4, 1"
>>>>>>> 5ccfc9ac
MsgPack = "1"
REPL = "1"
Sockets = "1"
Test = "1"
julia = "1.8"

[extras]
Aqua = "4c88cf16-eb10-579e-8560-4a9242c79595"
Test = "8dfed614-e22c-5e08-85e1-65c5234f0b40"

[targets]
test = ["Aqua", "Test"]<|MERGE_RESOLUTION|>--- conflicted
+++ resolved
@@ -21,13 +21,8 @@
 AbstractTrees = "0.4"
 Aqua = "0.8"
 BaseDirs = "1"
-<<<<<<< HEAD
 JET = "0.9, 0.10"
-JuliaSyntax = "0.4"
-=======
-JET = "0.9"
 JuliaSyntax = "0.4, 1"
->>>>>>> 5ccfc9ac
 MsgPack = "1"
 REPL = "1"
 Sockets = "1"
